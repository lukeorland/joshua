package joshua.decoder.chart_parser;

import java.util.ArrayList;
import java.util.Collection;
import java.util.HashSet;
import java.util.List;
import java.util.PriorityQueue;
import java.util.logging.Level;
import java.util.logging.Logger;

import joshua.corpus.Vocabulary;
import joshua.corpus.syntax.SyntaxTree;
import joshua.decoder.JoshuaConfiguration;
import joshua.decoder.chart_parser.CubePruneState;
import joshua.decoder.chart_parser.DotChart.DotNode;
import joshua.decoder.ff.FeatureFunction;
import joshua.decoder.ff.SourceDependentFF;
import joshua.decoder.ff.tm.Grammar;
import joshua.decoder.ff.tm.Rule;
import joshua.decoder.ff.tm.BilingualRule;
import joshua.decoder.ff.tm.RuleCollection;
import joshua.decoder.ff.tm.Trie;
import joshua.decoder.ff.tm.hash_based.MemoryBasedBatchGrammar;
import joshua.decoder.hypergraph.HGNode;
import joshua.decoder.hypergraph.HyperGraph;
import joshua.decoder.segment_file.ParsedSentence;
import joshua.decoder.segment_file.Sentence;
import joshua.lattice.Arc;
import joshua.lattice.Lattice;
import joshua.lattice.Node;
import joshua.util.ChartSpan;

/**
 * Chart class this class implements chart-parsing: (1) seeding the chart (2) cky main loop over
 * bins, (3) identify applicable rules in each bin
 * 
 * Note: the combination operation will be done in Cell
 * 
 * Signatures of class: Cell: i, j SuperNode (used for CKY check): i,j, lhs HGNode ("or" node): i,j,
 * lhs, edge ngrams HyperEdge ("and" node)
 * 
 * index of sentences: start from zero index of cell: cell (i,j) represent span of words indexed
 * [i,j-1] where i is in [0,n-1] and j is in [1,n]
 * 
 * @author Zhifei Li, <zhifei.work@gmail.com>
 * @author Matt Post <post@cs.jhu.edu>
 */

public class Chart {

  private final JoshuaConfiguration joshuaConfiguration;
  // ===========================================================
  // Statistics
  // ===========================================================

  /**
   * how many items have been pruned away because its cost is greater than the cutoff in calling
   * chart.add_deduction_in_chart()
   */
  int nMerged = 0;
  int nAdded = 0;
  int nDotitemAdded = 0; // note: there is no pruning in dot-item
  int nCalledComputeNode = 0;

  int segmentID;

  // ===============================================================
  // Private instance fields (maybe could be protected instead)
  // ===============================================================
  private ChartSpan<Cell> cells; // note that in some cell, it might be null
  private int sourceLength;
  private List<FeatureFunction> featureFunctions;
  private Grammar[] grammars;
  private DotChart[] dotcharts; // each grammar should have a dotchart associated with it
  private Cell goalBin;
  private int goalSymbolID = -1;
  private Lattice<Integer> inputLattice;

  private Sentence sentence = null;
  private SyntaxTree parseTree;

  private ManualConstraintsHandler manualConstraintsHandler;

  // ===============================================================
  // Static fields
  // ===============================================================

  // ===========================================================
  // Logger
  // ===========================================================
  private static final Logger logger = Logger.getLogger(Chart.class.getName());

  // ===============================================================
  // Constructors
  // ===============================================================

  /*
   * TODO: Once the Segment interface is adjusted to provide a Lattice<String> for the sentence()
   * method, we should just accept a Segment instead of the sentence, segmentID, and constraintSpans
   * parameters. We have the symbol table already, so we can do the integerization here instead of
   * in DecoderThread. GrammarFactory.getGrammarForSentence will want the integerized sentence as
   * well, but then we'll need to adjust that interface to deal with (non-trivial) lattices too. Of
   * course, we get passed the grammars too so we could move all of that into here.
   */

  public Chart(Sentence sentence, List<FeatureFunction> featureFunctions, Grammar[] grammars,
      String goalSymbol, JoshuaConfiguration joshuaConfiguration) {
    this.joshuaConfiguration = joshuaConfiguration;
    this.inputLattice = sentence.intLattice();
    this.sourceLength = inputLattice.size() - 1;
    this.featureFunctions = featureFunctions;

    this.sentence = sentence;
    this.parseTree = null;
    if (sentence instanceof ParsedSentence)
      this.parseTree = ((ParsedSentence) sentence).syntaxTree();

    this.cells = new ChartSpan<Cell>(sourceLength, null);

    this.segmentID = sentence.id();
    this.goalSymbolID = Vocabulary.id(goalSymbol);
    this.goalBin = new Cell(this, this.goalSymbolID);

    /* Create the grammars, leaving space for the OOV grammar. */
    this.grammars = new Grammar[grammars.length + 1];
    for (int i = 0; i < grammars.length; i++)
      this.grammars[i] = grammars[i];
    MemoryBasedBatchGrammar oovGrammar = new MemoryBasedBatchGrammar("oov", joshuaConfiguration);
    this.grammars[this.grammars.length - 1] = oovGrammar;

    // each grammar will have a dot chart
    this.dotcharts = new DotChart[this.grammars.length];
    for (int i = 0; i < this.grammars.length; i++)
      this.dotcharts[i] = new DotChart(this.inputLattice, this.grammars[i], this,
          NonterminalMatcher.createNonterminalMatcher(logger, joshuaConfiguration),
          this.grammars[i].isRegexpGrammar());

    // Begin to do initialization work

    // TODO: which grammar should we use to create a manual rule?
    manualConstraintsHandler = new ManualConstraintsHandler(this, grammars[grammars.length - 1],
        sentence.constraints());

    /*
     * Add OOV rules; This should be called after the manual constraints have been set up.
     */
    for (Node<Integer> node : inputLattice) {
      for (Arc<Integer> arc : node.getOutgoingArcs()) {
        // create a rule, but do not add into the grammar trie
        // TODO: which grammar should we use to create an OOV rule?
        int sourceWord = arc.getLabel();
        if (sourceWord == Vocabulary.id(Vocabulary.START_SYM)
            || sourceWord == Vocabulary.id(Vocabulary.STOP_SYM))
          continue;

        // Determine if word is actual OOV.
        if (joshuaConfiguration.true_oovs_only) {
          boolean true_oov = true;
          for (Grammar g : grammars) {
            if (g.getTrieRoot().match(sourceWord) != null
                && g.getTrieRoot().match(sourceWord).hasRules()) {
              true_oov = false;
              break;
            }
          }
          if (!true_oov)
            continue;
        }

        final int targetWord;
        if (joshuaConfiguration.mark_oovs) {
          targetWord = Vocabulary.id(Vocabulary.word(sourceWord) + "_OOV");
        } else {
          targetWord = sourceWord;
        }

        List<BilingualRule> oovRules = new ArrayList<BilingualRule>();
        int[] sourceWords = { sourceWord };
        int[] targetWords = { targetWord };
        if (parseTree != null
            && (joshuaConfiguration.constrain_parse || joshuaConfiguration.use_pos_labels)) {
          Collection<Integer> labels = parseTree.getConstituentLabels(node.getNumber() - 1,
              node.getNumber());
          for (int label : labels) {
            BilingualRule oovRule = new BilingualRule(label, sourceWords, targetWords, "", 0);
            oovRules.add(oovRule);
            oovGrammar.addRule(oovRule);
            oovRule.estimateRuleCost(featureFunctions);
          }

        }

        if (joshuaConfiguration.oov_list != null && joshuaConfiguration.oov_list.length != 0) {
          for (int i = 0; i < joshuaConfiguration.oov_list.length; i++) {
            BilingualRule oovRule = new BilingualRule(joshuaConfiguration.oov_list[i], sourceWords,
                targetWords, "", 0);
            oovRules.add(oovRule);
            oovGrammar.addRule(oovRule);
            oovRule.estimateRuleCost(featureFunctions);
//            System.err.println(String.format("ADDING OOV RULE %s -> %s", Vocabulary.word(joshuaConfiguration.oov_list[i]), Vocabulary.word(sourceWord)));
          }
        } else {
          int defaultNTIndex = Vocabulary.id(joshuaConfiguration.default_non_terminal.replaceAll(
              "\\[\\]", ""));
          BilingualRule oovRule = new BilingualRule(defaultNTIndex, sourceWords, targetWords, "", 0);
          oovRules.add(oovRule);
          oovGrammar.addRule(oovRule);
          oovRule.estimateRuleCost(featureFunctions);
        }

<<<<<<< HEAD
        if (joshuaConfiguration.oov_list != null) {
          for (int i = 0; i < joshuaConfiguration.oov_list.length; i++) {
            if (joshuaConfiguration.oov_list[i] != defaultNTIndex) {
              BilingualRule oovRule = new BilingualRule(joshuaConfiguration.oov_list[i], sourceWords,
                  targetWords, "", 0);
              oovRules.add(oovRule);
              oovGrammar.addRule(oovRule);
              oovRule.estimateRuleCost(featureFunctions);
//              System.err.println(String.format("ADDING OOV RULE %s -> %s", Vocabulary.word(joshuaConfiguration.oov_list[i]), Vocabulary.word(sourceWord)));
            }
          }
        }

=======
>>>>>>> cb9db392
        if (manualConstraintsHandler.containHardRuleConstraint(node.getNumber(), arc.getHead()
            .getNumber())) {
          // do not add the oov axiom
          logger.fine("Using hard rule constraint for span " + node.getNumber() + ", "
              + arc.getHead().getNumber());
        }
      }
    }

    // Grammars must be sorted.
    oovGrammar.sortGrammar(this.featureFunctions);

    /* Find the SourceDependent feature and give it access to the sentence. */
    for (FeatureFunction ff : this.featureFunctions)
      if (ff instanceof SourceDependentFF)
        ((SourceDependentFF) ff).setSource(sentence);

    logger.fine("Finished seeding chart.");
  }

  /**
   * Manually set the goal symbol ID. The constructor expects a String representing the goal symbol,
   * but there may be time (say, for example, in the second pass of a synchronous parse) where we
   * want to set the goal symbol to a particular ID (regardless of String representation).
   * <p>
   * This method should be called before expanding the chart, as chart expansion depends on the goal
   * symbol ID.
   * 
   * @param i the id of the goal symbol to use
   */
  public void setGoalSymbolID(int i) {
    this.goalSymbolID = i;
    this.goalBin = new Cell(this, i);
    return;
  }

  // ===============================================================
  // The primary method for filling in the chart
  // ===============================================================

  /**
   * Construct the hypergraph with the help from DotChart.
   */
  private void completeSpan(int i, int j) {

    // System.err.println("[" + segmentID + "] SPAN(" + i + "," + j + ")");

    // StateConstraint stateConstraint = sentence.target() != null ? new StateConstraint(
    // Vocabulary.START_SYM + " " + sentence.target() + " " + Vocabulary.STOP_SYM) : null;

    StateConstraint stateConstraint = null;
    if (sentence.target() != null)
      // stateConstraint = new StateConstraint(sentence.target());
      stateConstraint = new StateConstraint(Vocabulary.START_SYM + " " + sentence.target() + " "
          + Vocabulary.STOP_SYM);

    /*
     * We want to implement proper cube-pruning at the span level, with pruning controlled with the
     * specification of a single parameter, a pop-limit on the number of items. This pruning would
     * be across all DotCharts (that is, across all grammars) and across all items in the span,
     * regardless of other state (such as language model state or the lefthand side).
     * 
     * The existing implementation prunes in a much less straightforward fashion. Each Dotnode
     * within each span is examined, and applicable rules compete amongst each other. The number of
     * them that is kept is not absolute, but is determined by some combination of the maximum heap
     * size and the score differences. The score differences occur across items in the whole span.
     */

    /* STEP 1: create the heap, and seed it with all of the candidate states */
    PriorityQueue<CubePruneState> candidates = new PriorityQueue<CubePruneState>();

    // this records states we have already visited
    HashSet<CubePruneState> visitedStates = new HashSet<CubePruneState>();

    // seed it with the beginning states
    // for each applicable grammar
    for (int g = 0; g < grammars.length; g++) {
      if (!grammars[g].hasRuleForSpan(i, j, inputLattice.distance(i, j))
          || null == dotcharts[g].getDotCell(i, j))
        continue;
      // for each rule with applicable rules
      for (DotNode dotNode : dotcharts[g].getDotCell(i, j).getDotNodes()) {
        RuleCollection ruleCollection = dotNode.getApplicableRules();
        if (ruleCollection == null)
          continue;

        // Create the Cell if necessary.
        if (cells.get(i, j) == null)
          cells.set(i, j, new Cell(this, goalSymbolID));

        /*
         * TODO: This causes the whole list of rules to be copied, which is unnecessary when there
         * are not actually any constraints in play.
         */
        // List<Rule> sortedAndFilteredRules = manualConstraintsHandler.filterRules(i, j,
        // ruleCollection.getSortedRules(this.featureFunctions));
        List<Rule> rules = ruleCollection.getSortedRules(this.featureFunctions);
        SourcePath sourcePath = dotNode.getSourcePath();

        if (null == rules || rules.size() <= 0)
          continue;

        int arity = ruleCollection.getArity();

        // Rules that have no nonterminals in them so far
        // are added to the chart with no pruning
        if (arity == 0) {
          for (Rule rule : rules) {
            ComputeNodeResult result = new ComputeNodeResult(this.featureFunctions, rule, null, i,
                j, sourcePath, this.segmentID);
            if (stateConstraint == null || stateConstraint.isLegal(result.getDPStates()))
              cells.get(i, j).addHyperEdgeInCell(result, rule, i, j, null, sourcePath, true);
          }
        } else {

          Rule bestRule = rules.get(0);

          List<HGNode> currentAntNodes = new ArrayList<HGNode>();
          List<SuperNode> superNodes = dotNode.getAntSuperNodes();
          for (SuperNode si : superNodes) {
            // TODO: si.nodes must be sorted
            currentAntNodes.add(si.nodes.get(0));
          }

          ComputeNodeResult result = new ComputeNodeResult(featureFunctions, bestRule,
              currentAntNodes, i, j, sourcePath, this.segmentID);

          int[] ranks = new int[1 + superNodes.size()];
          for (int r = 0; r < ranks.length; r++)
            ranks[r] = 1;

          CubePruneState bestState = new CubePruneState(result, ranks, rules, currentAntNodes);

          bestState.setDotNode(dotNode);
          candidates.add(bestState);
          visitedStates.add(bestState);
        }
      }
    }

    int popLimit = joshuaConfiguration.pop_limit;
    int popCount = 0;
    while (candidates.size() > 0 && ((++popCount <= popLimit) || popLimit == 0)) {
      CubePruneState state = candidates.poll();

      DotNode dotNode = state.getDotNode();
      List<Rule> rules = state.rules;
      SourcePath sourcePath = dotNode.getSourcePath();
      List<SuperNode> superNodes = dotNode.getAntSuperNodes();

      /*
       * Add the hypothesis to the chart. This can only happen if (a) we're not doing constrained
       * decoding or (b) we are and the state is legal.
       */
      if (stateConstraint == null || stateConstraint.isLegal(state.getDPStates())) {
        cells.get(i, j).addHyperEdgeInCell(state.computeNodeResult, state.getRule(), i, j,
            state.antNodes, sourcePath, true);
      }

      /*
       * Expand the hypothesis by walking down a step along each dimension of the cube, in turn. k =
       * 0 means we extend the rule being used; k > 0 expands the corresponding tail node.
       */
      for (int k = 0; k < state.ranks.length; k++) {

        /* Copy the current ranks, then extend the one we're looking at. */
        int[] newRanks = new int[state.ranks.length];
        System.arraycopy(state.ranks, 0, newRanks, 0, state.ranks.length);
        newRanks[k]++;

        /* We might have reached the end of something (list of rules or tail nodes) */
        if ((k == 0 && newRanks[k] > rules.size())
            || (k != 0 && newRanks[k] > superNodes.get(k - 1).nodes.size()))
          continue;

        /* Use the updated ranks to assign the next rule and tail node. */
        Rule nextRule = rules.get(newRanks[0] - 1);
        // HGNode[] nextAntNodes = new HGNode[state.antNodes.size()];
        List<HGNode> nextAntNodes = new ArrayList<HGNode>();
        for (int x = 0; x < state.ranks.length - 1; x++)
          nextAntNodes.add(superNodes.get(x).nodes.get(newRanks[x + 1] - 1));

        /* Create the next state. */
        CubePruneState nextState = new CubePruneState(new ComputeNodeResult(featureFunctions,
            nextRule, nextAntNodes, i, j, sourcePath, this.segmentID), newRanks, rules,
            nextAntNodes);
        nextState.setDotNode(dotNode);

        /* Skip states that have been explored before. */
        if (visitedStates.contains(nextState))
          continue;

        visitedStates.add(nextState);
        candidates.add(nextState);
      }
    }
  }

  /**
   * This function performs the main work of decoding.
   * 
   * @return the hypergraph containing the translated sentence.
   */
  public HyperGraph expand() {

    for (int width = 1; width <= sourceLength; width++) {
      for (int i = 0; i <= sourceLength - width; i++) {
        int j = i + width;
        if (logger.isLoggable(Level.FINEST))
          logger.finest(String.format("Processing span (%d, %d)", i, j));

        /* Skips spans for which no path exists (possible in lattices). */
        if (inputLattice.distance(i, j) == Float.POSITIVE_INFINITY) {
          continue;
        }

        /*
         * 1. Expand the dot through all rules. This is a matter of (a) look for rules over (i,j-1)
         * that need the terminal at (j-1,j) and looking at all split points k to expand
         * nonterminals.
         */
        logger.finest("Expanding cell");
        for (int k = 0; k < this.grammars.length; k++) {
          /**
           * Each dotChart can act individually (without consulting other dotCharts) because it
           * either consumes the source input or the complete nonTerminals, which are both
           * grammar-independent.
           **/
          this.dotcharts[k].expandDotCell(i, j);
        }

        /* 2. The regular CKY part: add completed items onto the chart via cube pruning. */
        logger.finest("Adding complete items into chart");
        completeSpan(i, j);

        /* 3. Process unary rules. */
        logger.finest("Adding unary items into chart");
        addUnaryNodes(this.grammars, i, j);

        // (4)=== in dot_cell(i,j), add dot-nodes that start from the /complete/
        // superIterms in
        // chart_cell(i,j)
        logger.finest("Initializing new dot-items that start from complete items in this cell");
        for (int k = 0; k < this.grammars.length; k++) {
          if (this.grammars[k].hasRuleForSpan(i, j, inputLattice.distance(i, j))) {
            this.dotcharts[k].startDotItems(i, j);
          }
        }

        /*
         * 5. Sort the nodes in the cell.
         * 
         * Sort the nodes in this span, to make them usable for future applications of cube pruning.
         */
        if (null != this.cells.get(i, j)) {
          this.cells.get(i, j).getSortedNodes();
        }
      }
    }

    logStatistics(Level.INFO);

    // transition_final: setup a goal item, which may have many deductions
    if (null == this.cells.get(0, sourceLength)
        || !this.goalBin.transitToGoal(this.cells.get(0, sourceLength), this.featureFunctions,
            this.sourceLength)) {
      logger.severe("No complete item in the Cell[0," + sourceLength + "]; possible reasons: "
          + "(1) your grammar does not have any valid derivation for the source sentence; "
          + "(2) too aggressive pruning.");
      return null;
    }

    logger.fine("Finished expand");
    return new HyperGraph(this.goalBin.getSortedNodes().get(0), -1, -1, this.segmentID,
        sourceLength);
  }

  public Cell getCell(int i, int j) {
    return this.cells.get(i, j);
  }

  // ===============================================================
  // Private methods
  // ===============================================================

  private void logStatistics(Level level) {
    if (logger.isLoggable(level))
      logger.log(
          level,
          String.format("Sentence %d Chart: ADDED %d MERGED %d DOT-ITEMS ADDED: %d",
              this.sentence.id(), this.nAdded, this.nMerged, this.nDotitemAdded));
  }

  /**
   * Handles expansion of unary rules. Rules are expanded in an agenda-based manner to avoid
   * constructing infinite unary chains. Assumes a triangle inequality of unary rule expansion
   * (e.g., A -> B will always be cheaper than A -> C -> B), which is not a true assumption.
   * 
   * @param grammars A list of the grammars for the sentence
   * @param i
   * @param j
   * @return the number of nodes added
   */
  private int addUnaryNodes(Grammar[] grammars, int i, int j) {

    Cell chartBin = this.cells.get(i, j);
    if (null == chartBin) {
      return 0;
    }
    int qtyAdditionsToQueue = 0;
    ArrayList<HGNode> queue = new ArrayList<HGNode>(chartBin.getSortedNodes());
    HashSet<Integer> seen_lhs = new HashSet<Integer>();

    if (logger.isLoggable(Level.FINEST))
      logger.finest("Adding unary to [" + i + ", " + j + "]");

    while (queue.size() > 0) {
      HGNode node = queue.remove(0);
      seen_lhs.add(node.lhs);

      for (Grammar gr : grammars) {
        if (!gr.hasRuleForSpan(i, j, inputLattice.distance(i, j)))
          continue;

        /* Match against the node's LHS, and then make sure the rule collection has unary rules */
        Trie childNode = gr.getTrieRoot().match(node.lhs);
        if (childNode != null && childNode.getRuleCollection() != null
            && childNode.getRuleCollection().getArity() == 1) {

          ArrayList<HGNode> antecedents = new ArrayList<HGNode>();
          antecedents.add(node);
          List<Rule> rules = childNode.getRuleCollection().getSortedRules(this.featureFunctions);

          for (Rule rule : rules) { // for each unary rules
            ComputeNodeResult states = new ComputeNodeResult(this.featureFunctions, rule,
                antecedents, i, j, new SourcePath(), this.segmentID);
            HGNode resNode = chartBin.addHyperEdgeInCell(states, rule, i, j, antecedents,
                new SourcePath(), true);

            if (logger.isLoggable(Level.FINEST))
              logger.finest(rule.toString());

            if (null != resNode && !seen_lhs.contains(resNode.lhs)) {
              queue.add(resNode);
              qtyAdditionsToQueue++;
            }
          }
        }
      }
    }
    return qtyAdditionsToQueue;
  }

  /**
   * This functions add to the hypergraph rules with zero arity (i.e., terminal rules).
   */
  public void addAxiom(int i, int j, Rule rule, SourcePath srcPath) {
    if (null == this.cells.get(i, j)) {
      this.cells.set(i, j, new Cell(this, this.goalSymbolID));
    }

    // System.err.println(String.format("ADDAXIOM(%d,%d,%s,%s", i, j, rule,
    // srcPath));

    this.cells.get(i, j).addHyperEdgeInCell(
        new ComputeNodeResult(this.featureFunctions, rule, null, i, j, srcPath, segmentID), rule,
        i, j, null, srcPath, false);
  }
}<|MERGE_RESOLUTION|>--- conflicted
+++ resolved
@@ -208,22 +208,6 @@
           oovRule.estimateRuleCost(featureFunctions);
         }
 
-<<<<<<< HEAD
-        if (joshuaConfiguration.oov_list != null) {
-          for (int i = 0; i < joshuaConfiguration.oov_list.length; i++) {
-            if (joshuaConfiguration.oov_list[i] != defaultNTIndex) {
-              BilingualRule oovRule = new BilingualRule(joshuaConfiguration.oov_list[i], sourceWords,
-                  targetWords, "", 0);
-              oovRules.add(oovRule);
-              oovGrammar.addRule(oovRule);
-              oovRule.estimateRuleCost(featureFunctions);
-//              System.err.println(String.format("ADDING OOV RULE %s -> %s", Vocabulary.word(joshuaConfiguration.oov_list[i]), Vocabulary.word(sourceWord)));
-            }
-          }
-        }
-
-=======
->>>>>>> cb9db392
         if (manualConstraintsHandler.containHardRuleConstraint(node.getNumber(), arc.getHead()
             .getNumber())) {
           // do not add the oov axiom
