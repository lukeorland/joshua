--- conflicted
+++ resolved
@@ -69,28 +69,16 @@
    * We cache the weight of the feature since there is only one.
    */
   protected float weight;
-<<<<<<< HEAD
   protected String type;
   protected String path;
 
-  /**
-   *
-   */
-  public LanguageModelFF(FeatureVector weights, String[] args, JoshuaConfiguration config) {
-    super(weights, String.format("lm_%d", LanguageModelFF.LM_INDEX++), args, config);
-=======
-
-  /* The config */
-  protected JoshuaConfiguration config;
-  
-  /**
-   * 
-   */
+  /* Whether this is a class-based LM */
   private boolean isClassLM;
   private ClassMap classMap;
   
   protected class ClassMap {
 
+    private final int OOV_id = 10;
     private HashMap<Integer, Integer> classMap;
 
     public ClassMap(String file_name) throws IOException {
@@ -102,8 +90,7 @@
       if (this.classMap.containsKey(wordID)) {
         return this.classMap.get(wordID);
       } else {
-        // OOV wrt the class map
-        return -1;
+        return OOV_id;
       }
     }
 
@@ -128,20 +115,20 @@
 
   }
 
-  /**
-   *
-   */
-  public LanguageModelFF(FeatureVector weights, NGramLanguageModel lm, JoshuaConfiguration config, boolean isClassLM) {
-    super(weights, String.format("lm_%d", LanguageModelFF.LM_INDEX++));
-    this.languageModel = lm;
-    this.ngramOrder = lm.getOrder();
-    this.config = config;
-    this.isClassLM = isClassLM;
->>>>>>> 3e38f504
-    
+  public LanguageModelFF(FeatureVector weights, String[] args, JoshuaConfiguration config) {
+    super(weights, String.format("lm_%d", LanguageModelFF.LM_INDEX++), args, config);
+
     this.type = parsedArgs.get("lm_type");
     this.ngramOrder = Integer.parseInt(parsedArgs.get("lm_order")); 
     this.path = parsedArgs.get("lm_file");
+    this.isClassLM = parsedArgs.containsKey("lm_class");
+    if (isClassLM && parsedArgs.containsKey("class_map"))
+      try {
+        this.classMap = new ClassMap(parsedArgs.get("class_map"));
+      } catch (IOException e) {
+        // TODO Auto-generated catch block
+        e.printStackTrace();
+      }
 
     this.weight = weights.get(name);
     
@@ -223,6 +210,7 @@
    * 
    */
   protected int[] getTags(Rule rule, int begin, int end, Sentence sentence) {
+    /* Very important to make a copy here, so the original rule is not modified */
     int[] tokens = Arrays.copyOf(rule.getEnglish(), rule.getEnglish().length);
     byte[] alignments = rule.getAlignment();
 
@@ -271,7 +259,8 @@
       System.err.println("The class map is not set. Cannot use the class LM ");
       System.exit(2);
     }
-    int[] tokens = rule.getEnglish();
+    /* Very important to make a copy here, so the original rule is not modified */
+    int[] tokens = Arrays.copyOf(rule.getEnglish(), rule.getEnglish().length);
     for (int i = 0; i < tokens.length; i++) {
       if (tokens[i] > 0 ) {
         tokens[i] = this.classMap.getClassID(tokens[i]);
